# This file is part of Hypothesis, which may be found at
# https://github.com/HypothesisWorks/hypothesis/
#
# Copyright the Hypothesis Authors.
# Individual contributors are listed in AUTHORS.rst and the git log.
#
# This Source Code Form is subject to the terms of the Mozilla Public License,
# v. 2.0. If a copy of the MPL was not distributed with this file, You can
# obtain one at https://mozilla.org/MPL/2.0/.

<<<<<<< HEAD
__version_info__ = (6, 92, 2)
=======
__version_info__ = (6, 92, 8)
>>>>>>> 00d19ca6
__version__ = ".".join(map(str, __version_info__))<|MERGE_RESOLUTION|>--- conflicted
+++ resolved
@@ -8,9 +8,5 @@
 # v. 2.0. If a copy of the MPL was not distributed with this file, You can
 # obtain one at https://mozilla.org/MPL/2.0/.
 
-<<<<<<< HEAD
-__version_info__ = (6, 92, 2)
-=======
 __version_info__ = (6, 92, 8)
->>>>>>> 00d19ca6
 __version__ = ".".join(map(str, __version_info__))