# This file is part of Hypothesis, which may be found at
# https://github.com/HypothesisWorks/hypothesis/
#
# Copyright the Hypothesis Authors.
# Individual contributors are listed in AUTHORS.rst and the git log.
#
# This Source Code Form is subject to the terms of the Mozilla Public License,
# v. 2.0. If a copy of the MPL was not distributed with this file, You can
# obtain one at https://mozilla.org/MPL/2.0/.

from hypothesis import given, settings, strategies as st
from hypothesis.database import InMemoryExampleDatabase
from hypothesis.internal.compat import int_from_bytes
from hypothesis.internal.conjecture.data import ConjectureData
from hypothesis.internal.conjecture.engine import ConjectureRunner
from hypothesis.internal.conjecture.shrinker import Shrinker, block_program

from tests.common.utils import counts_calls, non_covering_examples
from tests.conjecture.common import run_to_buffer, shrinking_from


def test_lot_of_dead_nodes():
    @run_to_buffer
    def x(data):
        for i in range(4):
            if data.draw_bytes(1)[0] != i:
                data.mark_invalid()
        data.mark_interesting()

    assert x == bytes([0, 1, 2, 3])


def test_saves_data_while_shrinking(monkeypatch):
    key = b"hi there"
    n = 5
    db = InMemoryExampleDatabase()
    assert list(db.fetch(key)) == []
    seen = set()

    monkeypatch.setattr(
        ConjectureRunner,
        "generate_new_examples",
        lambda runner: runner.cached_test_function([255] * 10),
    )

    def f(data):
        x = data.draw_bytes(10)
        if sum(x) >= 2000 and len(seen) < n:
            seen.add(x)
        if x in seen:
            data.mark_interesting()

    runner = ConjectureRunner(f, settings=settings(database=db), database_key=key)
    runner.run()
    assert runner.interesting_examples
    assert len(seen) == n
    in_db = non_covering_examples(db)
    assert in_db.issubset(seen)
    assert in_db == seen


def test_can_discard(monkeypatch):
    n = 8

    monkeypatch.setattr(
        ConjectureRunner,
        "generate_new_examples",
        lambda runner: runner.cached_test_function(
            [v for i in range(n) for v in [i, i]]
        ),
    )

    @run_to_buffer
    def x(data):
        seen = set()
        while len(seen) < n:
            seen.add(bytes(data.draw_bytes(1)))
        data.mark_interesting()

    assert len(x) == n


def test_regression_1():
    # This is a really hard to reproduce bug that previously triggered a very
    # specific exception inside one of the shrink passes. It's unclear how
    # useful this regression test really is, but nothing else caught the
    # problem.
    #
    # update 2024-01-15: we've since changed generation and are about to
    # change shrinking, so it's unclear if the failure case this test was aimed
    # at (1) is still being covered or (2) even exists anymore.
    # we can probably safely remove this once the shrinker is rebuilt.
    @run_to_buffer
    def x(data):
        data.draw_bytes(2, forced=b"\x01\x02")
        data.draw_bytes(2, forced=b"\x01\x00")
        v = data.draw_integer(0, 2**41 - 1)
        if v >= 512 or v == 254:
            data.mark_interesting()

<<<<<<< HEAD
    assert list(x)[:-2] == [1, 2, 1, 0, 1, 2, 0]
=======
    assert list(x)[:-2] == [1, 2, 1, 0, 0, 0, 0, 0, 0]
>>>>>>> 16c0de82

    assert int_from_bytes(x[-2:]) in (254, 512)


@given(st.integers(0, 255), st.integers(0, 255))
def test_cached_with_masked_byte_agrees_with_results(byte_a, byte_b):
    def f(data):
        data.draw_integer(0, 3)

    runner = ConjectureRunner(f)

    cached_a = runner.cached_test_function(bytes([byte_a]))
    cached_b = runner.cached_test_function(bytes([byte_b]))

    data_b = ConjectureData.for_buffer(
        bytes([byte_b]), observer=runner.tree.new_observer()
    )
    runner.test_function(data_b)

    # If the cache found an old result, then it should match the real result.
    # If it did not, then it must be because A and B were different.
    assert (cached_a is cached_b) == (cached_a.buffer == data_b.buffer)


def test_block_programs_fail_efficiently(monkeypatch):
    # Create 256 byte-sized blocks. None of the blocks can be deleted, and
    # every deletion attempt produces a different buffer.
    @shrinking_from(bytes(range(256)))
    def shrinker(data):
        values = set()
        for _ in range(256):
            v = data.draw_integer(0, 2**8 - 1)
            values.add(v)
        if len(values) == 256:
            data.mark_interesting()

    monkeypatch.setattr(
        Shrinker, "run_block_program", counts_calls(Shrinker.run_block_program)
    )

    shrinker.max_stall = 500

    shrinker.fixate_shrink_passes([block_program("XX")])

    assert shrinker.shrinks == 0
    assert 250 <= shrinker.calls <= 260

    # The block program should have been run roughly 255 times, with a little
    # bit of wiggle room for implementation details.
    #   - Too many calls mean that failing steps are doing too much work.
    #   - Too few calls mean that this test is probably miscounting and buggy.
    assert 250 <= Shrinker.run_block_program.calls <= 260<|MERGE_RESOLUTION|>--- conflicted
+++ resolved
@@ -98,11 +98,7 @@
         if v >= 512 or v == 254:
             data.mark_interesting()
 
-<<<<<<< HEAD
-    assert list(x)[:-2] == [1, 2, 1, 0, 1, 2, 0]
-=======
     assert list(x)[:-2] == [1, 2, 1, 0, 0, 0, 0, 0, 0]
->>>>>>> 16c0de82
 
     assert int_from_bytes(x[-2:]) in (254, 512)
 
